import "https://deno.land/x/xhr@0.1.0/mod.ts";
import { serve } from "https://deno.land/std@0.168.0/http/server.ts";
import { createClient } from 'https://esm.sh/@supabase/supabase-js@2.75.1';

const corsHeaders = {
  "Access-Control-Allow-Origin": "*",
  "Access-Control-Allow-Headers": "authorization, x-client-info, apikey, content-type",
};

async function fetchLiveScores(query: string): Promise<string> {
  const supabaseUrl = Deno.env.get('SUPABASE_URL')!;
  const supabaseServiceKey = Deno.env.get('SUPABASE_SERVICE_ROLE_KEY')!;
  const openaiApiKey = Deno.env.get('OPENAI_API_KEY')!;
  const supabase = createClient(supabaseUrl, supabaseServiceKey);

  console.log("Fetching live scores for query:", query);

  // Determine league from query
  let league = 'NFL'; // default
  const queryLower = query.toLowerCase();

  if (queryLower.includes('nba') || queryLower.includes('basketball')) {
    league = 'NBA';
  } else if (queryLower.includes('mlb') || queryLower.includes('baseball')) {
    league = 'MLB';
  } else if (queryLower.includes('nhl') || queryLower.includes('hockey')) {
    league = 'NHL';
  } else if (queryLower.includes('nfl') || queryLower.includes('football')) {
    league = 'NFL';
  }

  try {
    // Try to get recent scores from database (last 2 hours for more real-time data)
    const twoHoursAgo = new Date(Date.now() - 2 * 60 * 60 * 1000).toISOString();
    const { data: recentScores, error: dbError } = await supabase
      .from('sports_scores')
      .select('*')
      .eq('league', league)
      .gte('last_updated', twoHoursAgo)
      .order('game_date', { ascending: false });

    if (dbError) {
      console.error('Database query error:', dbError);
    }

    // If we have recent data, use it
    if (recentScores && recentScores.length > 0) {
      console.log(`Found ${recentScores.length} recent scores in database`);
      return formatScoresData(recentScores, query);
    }

    // Otherwise, fetch fresh data using OpenAI
    console.log('No recent scores found, fetching fresh data via OpenAI...');
    const response = await fetch(`${supabaseUrl}/functions/v1/fetch-openai-scores`, {
      method: 'POST',
      headers: {
        'Content-Type': 'application/json',
        'Authorization': `Bearer ${supabaseServiceKey}`,
      },
      body: JSON.stringify({ league, query }),
    });

    if (!response.ok) {
      throw new Error(`Failed to fetch scores: ${response.status}`);
    }

    const result = await response.json();
    console.log(`Fetched ${result.count} fresh scores via OpenAI`);

    // Query database again for fresh data
    const { data: freshScores, error: freshError } = await supabase
      .from('sports_scores')
      .select('*')
      .eq('league', league)
      .order('game_date', { ascending: false })
      .limit(50);

    if (freshError) {
      throw freshError;
    }

    return formatScoresData(freshScores || [], query);
  } catch (error) {
    console.error("Error fetching scores:", error);
    return "Unable to fetch live scores at the moment. Please try again shortly.";
  }
}

function formatScoresData(scores: any[], query: string): string {
  if (!scores || scores.length === 0) {
    return "No scores found for this query. The games may not have started yet or the league may be in the off-season.";
  }

<<<<<<< HEAD
  let result = `LIVE SCORES & STATISTICS (Last Updated: ${new Date().toLocaleString()}):\n\n`;
=======
  const now = new Date();
  const lastUpdated = scores[0]?.last_updated ? new Date(scores[0].last_updated) : now;
  const dataAgeMinutes = Math.floor((now.getTime() - lastUpdated.getTime()) / 60000);

  let result = `LIVE SCORES DATA:\n`;
  result += `Data Retrieved: ${now.toLocaleString()}\n`;
  result += `Last Updated: ${lastUpdated.toLocaleString()} (${dataAgeMinutes} minutes ago)\n`;
  result += `Data Freshness: ${dataAgeMinutes < 5 ? 'FRESH' : dataAgeMinutes < 30 ? 'RECENT' : 'STALE - may not reflect current game state'}\n\n`;
>>>>>>> 3bcfb2ed

  for (const score of scores) {
    const gameTime = new Date(score.game_date).toLocaleString();
    const status = score.game_status;

    result += `${score.away_team} @ ${score.home_team}\n`;
    result += `Score: ${score.away_team} ${score.away_score} - ${score.home_team} ${score.home_score}\n`;
    result += `Status: ${status}\n`;
    result += `League: ${score.league}\n`;
    result += `Game Time: ${gameTime}\n`;

    // Include advanced statistics if available
    if (score.advanced_stats) {
      result += '\nADVANCED STATISTICS:\n';
      const stats = score.advanced_stats;

      if (stats.home_total_yards !== undefined) {
        result += `Total Yards: ${score.home_team} ${stats.home_total_yards} - ${score.away_team} ${stats.away_total_yards}\n`;
      }
      if (stats.home_turnovers !== undefined) {
        result += `Turnovers: ${score.home_team} ${stats.home_turnovers} - ${score.away_team} ${stats.away_turnovers}\n`;
      }
      if (stats.key_performances && stats.key_performances.length > 0) {
        result += `Key Performances:\n`;
        stats.key_performances.forEach((perf: string) => {
          result += `  - ${perf}\n`;
        });
      }
    }

    result += '\n---\n\n';
  }

  result += `Total Games: ${scores.length}\n`;
<<<<<<< HEAD
  result += `Data Source: OpenAI + The Odds API (for betting lines)\n`;
=======
>>>>>>> 3bcfb2ed

  return result;
}

async function fetchLiveOdds(query: string): Promise<string> {
  const supabaseUrl = Deno.env.get('SUPABASE_URL')!;
  const supabaseServiceKey = Deno.env.get('SUPABASE_SERVICE_ROLE_KEY')!;
  const supabase = createClient(supabaseUrl, supabaseServiceKey);

  console.log("Fetching live odds data for query:", query);

  // Determine sport from query with comprehensive detection
  let sport = 'americanfootball_nfl'; // default
  const queryLower = query.toLowerCase();
  
  // MLB team names
  const mlbTeams = ['yankees', 'red sox', 'blue jays', 'orioles', 'rays', 'dodgers', 'giants', 'padres', 
    'athletics', 'angels', 'astros', 'rangers', 'mariners', 'white sox', 'indians', 'guardians', 
    'tigers', 'royals', 'twins', 'brewers', 'cardinals', 'cubs', 'reds', 'pirates', 'braves', 
    'marlins', 'mets', 'phillies', 'nationals', 'rockies', 'diamondbacks'];
  
  // NBA team names
  const nbaTeams = ['lakers', 'celtics', 'warriors', 'nets', 'knicks', 'bulls', 'heat', 'mavericks',
    'suns', 'bucks', 'clippers', 'nuggets', 'rockets', 'sixers', '76ers', 'raptors', 'grizzlies',
    'hawks', 'hornets', 'jazz', 'kings', 'spurs', 'thunder', 'trail blazers', 'blazers', 'wizards',
    'pistons', 'magic', 'cavaliers', 'cavs', 'pelicans', 'timberwolves', 'wolves', 'pacers'];
  
  // NHL team names
  const nhlTeams = ['bruins', 'maple leafs', 'canadiens', 'senators', 'sabres', 'rangers', 'islanders',
    'devils', 'penguins', 'flyers', 'capitals', 'hurricanes', 'blue jackets', 'panthers', 'lightning',
    'predators', 'stars', 'blues', 'blackhawks', 'avalanche', 'wild', 'jets', 'flames', 'oilers',
    'canucks', 'golden knights', 'kraken', 'ducks', 'kings', 'sharks', 'coyotes'];
  
  // Check for sport keywords first
  if (queryLower.includes('nba') || queryLower.includes('basketball') || 
      nbaTeams.some(team => queryLower.includes(team))) {
    sport = 'basketball_nba';
  } else if (queryLower.includes('mlb') || queryLower.includes('baseball') || 
             mlbTeams.some(team => queryLower.includes(team))) {
    sport = 'baseball_mlb';
  } else if (queryLower.includes('nhl') || queryLower.includes('hockey') || 
             nhlTeams.some(team => queryLower.includes(team))) {
    sport = 'icehockey_nhl';
  } else if (queryLower.includes('soccer') || queryLower.includes('mls')) {
    sport = 'soccer_usa_mls';
  }

  try {
    // First, try to get recent odds from database (last 30 minutes)
    const thirtyMinutesAgo = new Date(Date.now() - 30 * 60 * 1000).toISOString();
    const { data: recentOdds, error: dbError } = await supabase
      .from('betting_odds')
      .select('*')
      .eq('sport_key', sport)
      .gte('last_updated', thirtyMinutesAgo)
      .order('last_updated', { ascending: false });

    if (dbError) {
      console.error('Database query error:', dbError);
    }

    // If we have recent data, use it
    if (recentOdds && recentOdds.length > 0) {
      console.log(`Found ${recentOdds.length} recent odds entries in database`);
      return formatOddsData(recentOdds, query);
    }

    // Otherwise, fetch fresh data from The Odds API
    console.log('No recent data found, fetching fresh odds from API...');
    const response = await fetch(`${supabaseUrl}/functions/v1/fetch-betting-odds`, {
      method: 'POST',
      headers: {
        'Content-Type': 'application/json',
        'Authorization': `Bearer ${supabaseServiceKey}`,
      },
      body: JSON.stringify({ sport }),
    });

    if (!response.ok) {
      throw new Error(`Failed to fetch odds: ${response.status}`);
    }

    const result = await response.json();
    console.log(`Fetched ${result.count} fresh odds entries`);

    // Now query the database again for the fresh data
    const { data: freshOdds, error: freshError } = await supabase
      .from('betting_odds')
      .select('*')
      .eq('sport_key', sport)
      .order('last_updated', { ascending: false })
      .limit(200);

    if (freshError) {
      throw freshError;
    }

    return formatOddsData(freshOdds || [], query);
  } catch (error) {
    console.error("Error fetching odds:", error);
    return "Unable to fetch live odds at the moment. Please try again shortly.";
  }
}

function formatOddsData(odds: any[], query: string): string {
  if (!odds || odds.length === 0) {
    return "No betting odds found for this query. The game may not have lines available yet.";
  }

  const now = new Date();
  const lastUpdated = odds[0]?.last_updated ? new Date(odds[0].last_updated) : now;
  const dataAgeMinutes = Math.floor((now.getTime() - lastUpdated.getTime()) / 60000);

  // Group odds by event
  const eventMap = new Map<string, any[]>();
  for (const odd of odds) {
    const eventKey = `${odd.home_team} vs ${odd.away_team}`;
    if (!eventMap.has(eventKey)) {
      eventMap.set(eventKey, []);
    }
    eventMap.get(eventKey)!.push(odd);
  }

  let result = `LIVE BETTING ODDS DATA:\n`;
  result += `Data Retrieved: ${now.toLocaleString()}\n`;
  result += `Last Updated: ${lastUpdated.toLocaleString()} (${dataAgeMinutes} minutes ago)\n`;
  result += `Data Freshness: ${dataAgeMinutes < 5 ? 'FRESH' : dataAgeMinutes < 15 ? 'RECENT' : dataAgeMinutes < 30 ? 'ACCEPTABLE' : 'STALE - lines may have moved'}\n\n`;

  for (const [event, eventOdds] of eventMap.entries()) {
    const firstOdd = eventOdds[0];
    const gameTime = new Date(firstOdd.commence_time).toLocaleString();
    
    result += `${event}\n`;
    result += `Game Time: ${gameTime}\n`;
    result += `Sport: ${firstOdd.sport_title}\n\n`;

    // Group by bookmaker
    const bookmakerMap = new Map<string, any[]>();
    for (const odd of eventOdds) {
      if (!bookmakerMap.has(odd.bookmaker)) {
        bookmakerMap.set(odd.bookmaker, []);
      }
      bookmakerMap.get(odd.bookmaker)!.push(odd);
    }

    // Show top 3 bookmakers
    let bookCount = 0;
    for (const [bookmaker, bookOdds] of bookmakerMap.entries()) {
      if (bookCount >= 3) break;
      
      result += `${bookmaker}:\n`;
      
      // Organize by market type
      const h2hOdds = bookOdds.filter(o => o.market_key === 'h2h');
      const spreadOdds = bookOdds.filter(o => o.market_key === 'spreads');
      const totalsOdds = bookOdds.filter(o => o.market_key === 'totals');

      if (h2hOdds.length > 0) {
        result += `  Moneyline: `;
        result += h2hOdds.map(o => `${o.outcome_name} ${o.outcome_price > 0 ? '+' : ''}${o.outcome_price}`).join(', ');
        result += '\n';
      }

      if (spreadOdds.length > 0) {
        result += `  Spread: `;
        result += spreadOdds.map(o => `${o.outcome_name} ${o.outcome_point > 0 ? '+' : ''}${o.outcome_point} (${o.outcome_price > 0 ? '+' : ''}${o.outcome_price})`).join(', ');
        result += '\n';
      }

      if (totalsOdds.length > 0) {
        result += `  Total: `;
        result += totalsOdds.map(o => `${o.outcome_name} ${o.outcome_point} (${o.outcome_price > 0 ? '+' : ''}${o.outcome_price})`).join(', ');
        result += '\n';
      }

      result += '\n';
      bookCount++;
    }

    result += '---\n\n';
  }

  result += `\nData Source: The Odds API (Live)\n`;
  result += `Total Events: ${eventMap.size}\n`;
  
  return result;
}

// Helper function to call log-bet edge function
async function logBetViaFunction(
  betDetails: { amount: number; odds: number; description: string; team?: string },
  conversationId: string,
  userId: string
): Promise<void> {
  try {
    console.log('=== LOGGING BET VIA FUNCTION ===');
    console.log('Bet Details:', betDetails);
    console.log('Conversation ID:', conversationId);
    console.log('User ID:', userId);
    
    const supabaseUrl = Deno.env.get('SUPABASE_URL')!;
    const supabaseServiceKey = Deno.env.get('SUPABASE_SERVICE_ROLE_KEY')!;
    const supabase = createClient(supabaseUrl, supabaseServiceKey);

    const { data, error } = await supabase.functions.invoke('log-bet', {
      body: {
        ...betDetails,
        conversationId,
      },
    });

    if (error) {
      console.error('❌ Error calling log-bet function:', error);
    } else {
      console.log('✅ Bet logged successfully:', data);
    }
  } catch (error) {
    console.error('❌ Exception in logBetViaFunction:', error);
  }
}

// Function to update bet outcome when user reports win/loss
async function updateBetOutcome(
  conversationId: string,
  userId: string,
  outcome: 'win' | 'loss',
  teamOrDescription: string
) {
  console.log('=== UPDATING BET OUTCOME ===');
  console.log('Conversation ID:', conversationId, 'User ID:', userId, 'Outcome:', outcome, 'Team:', teamOrDescription);
  
  try {
    const supabaseClient = createClient(
      Deno.env.get('SUPABASE_URL') ?? '',
      Deno.env.get('SUPABASE_SERVICE_ROLE_KEY') ?? '',
    );

    // Find the most recent pending bet matching this team/description
    const { data: bets, error: fetchError } = await supabaseClient
      .from('bets')
      .select('*')
      .eq('user_id', userId)
      .eq('conversation_id', conversationId)
      .eq('outcome', 'pending')
      .ilike('description', `%${teamOrDescription}%`)
      .order('created_at', { ascending: false })
      .limit(1);

    if (fetchError) {
      console.error('Error fetching bet:', fetchError);
      return null;
    }

    if (!bets || bets.length === 0) {
      console.log('No matching pending bet found');
      return null;
    }

    const bet = bets[0];
    console.log('Found bet:', bet);

    // Calculate actual return
    let actualReturn = 0;
    if (outcome === 'win') {
      // Calculate payout based on American odds
      if (bet.odds > 0) {
        actualReturn = bet.amount * (bet.odds / 100);
      } else {
        actualReturn = bet.amount * (100 / Math.abs(bet.odds));
      }
    }

    // Update bet
    const { data: updatedBet, error: updateError } = await supabaseClient
      .from('bets')
      .update({
        outcome,
        actual_return: actualReturn,
        settled_at: new Date().toISOString(),
      })
      .eq('id', bet.id)
      .select()
      .single();

    if (updateError) {
      console.error('Error updating bet:', updateError);
      return null;
    }

    console.log('Updated bet:', updatedBet);

    // Fetch current profile to get bankroll
    const { data: profile } = await supabaseClient
      .from('profiles')
      .select('bankroll')
      .eq('id', userId)
      .single();

    const currentBankroll = Number(profile?.bankroll || 1000);
    let newBankroll = currentBankroll;

    // Update bankroll incrementally based on this bet's outcome
    if (outcome === 'win') {
      newBankroll = currentBankroll + actualReturn;
    } else if (outcome === 'loss') {
      newBankroll = currentBankroll - bet.amount;
    }

    // Update the user's profile bankroll
    const { error: profileUpdateError } = await supabaseClient
      .from('profiles')
      .update({ bankroll: newBankroll })
      .eq('id', userId);

    if (profileUpdateError) {
      console.error('Error updating profile bankroll:', profileUpdateError);
    } else {
      console.log(`Updated profile bankroll for user ${userId}: $${currentBankroll.toFixed(2)} -> $${newBankroll.toFixed(2)}`);
    }

    return {
      bet: updatedBet,
      profit: actualReturn,
      newBankroll,
      initialBankroll: currentBankroll,
    };
  } catch (error) {
    console.error('Error in updateBetOutcome:', error);
    return null;
  }
}

serve(async (req) => {
  if (req.method === "OPTIONS") {
    return new Response(null, { headers: corsHeaders });
  }

  try {
    const { messages, conversationId, userId } = await req.json();
    const LOVABLE_API_KEY = Deno.env.get("LOVABLE_API_KEY");
    
    if (!LOVABLE_API_KEY) {
      throw new Error("LOVABLE_API_KEY is not configured");
    }

    // Check if user is asking for scores or betting odds
    const lastMessage = messages[messages.length - 1];
    const messageContent = lastMessage?.content?.toLowerCase() || '';
    
    // Check if user is reporting a bet outcome
    const winPatterns = [
      /(?:i\s+)?won\s+(?:the\s+)?(.+?)\s+bet/i,
      /(?:my\s+)?(.+?)\s+bet\s+won/i,
      /hit\s+(?:the\s+)?(.+?)\s+bet/i,
    ];
    const lossPatterns = [
      /(?:i\s+)?lost\s+(?:the\s+)?(.+?)\s+bet/i,
      /(?:my\s+)?(.+?)\s+bet\s+lost/i,
      /(.+?)\s+bet\s+(?:did not hit|didn't hit|missed)/i,
    ];

    let betOutcomeResult = null;
    
    // Check for win
    for (const pattern of winPatterns) {
      const match = messageContent.match(pattern);
      if (match && conversationId && userId) {
        console.log('User reported BET WIN:', match[1]);
        betOutcomeResult = await updateBetOutcome(conversationId, userId, 'win', match[1]);
        break;
      }
    }
    
    // Check for loss if no win found
    if (!betOutcomeResult) {
      for (const pattern of lossPatterns) {
        const match = messageContent.match(pattern);
        if (match && conversationId && userId) {
          console.log('User reported BET LOSS:', match[1]);
          betOutcomeResult = await updateBetOutcome(conversationId, userId, 'loss', match[1]);
          break;
        }
      }
    }
    
    // Patterns for score requests
    const scoreKeywords = [
      'score', 'final score', 'current score', 'what is the score', 'whats the score',
      'who is winning', 'whos winning', 'who won', 'final', 'result', 'results'
    ];
    
    // Comprehensive patterns for betting questions
    const bettingKeywords = [
      'odds', 'line', 'spread', 'betting', 'bet on', 'best bet', 'should i bet',
      'moneyline', 'ml', 'over', 'under', 'total', 'parlay',
      'game', 'matchup', 'tonight', 'today', 'this week',
      'pick', 'prediction', 'recommend', 'who wins', 'who should i',
      'what do you think', 'analysis', 'vs', ' v ', 'against',
      'worth betting', 'good bet', 'value', '+ev', 'edge',
      'sharp money', 'public', 'line movement', 'juice'
    ];
    
    // Sport-specific terms that indicate game queries
    const sportTerms = [
      'nfl', 'nba', 'mlb', 'nhl', 'mls', 'ncaaf', 'ncaab',
      'football', 'basketball', 'baseball', 'hockey', 'soccer'
    ];
    
    const isAskingForScore = scoreKeywords.some(keyword => messageContent.includes(keyword));
    const isAskingForBettingData = bettingKeywords.some(keyword => messageContent.includes(keyword)) ||
                                   sportTerms.some(term => messageContent.includes(term));

    // Fetch appropriate data based on query type
    let dataContext = "";
    if (isAskingForScore) {
      try {
        console.log("User is asking for scores, fetching live scores...");
        dataContext = await fetchLiveScores(lastMessage.content);
        console.log("Score data fetch result:", dataContext);
      } catch (error) {
        console.error("Failed to fetch score data:", error);
        dataContext = "I could not fetch live scores at the moment. Please try again shortly.";
      }
    } else if (isAskingForBettingData) {
      try {
        console.log("User is asking for game data, fetching live odds...");
        dataContext = await fetchLiveOdds(lastMessage.content);
        console.log("Odds data fetch result:", dataContext);
      } catch (error) {
        console.error("Failed to fetch betting data:", error);
        dataContext = "ERROR: Unable to fetch live betting data at the moment. Please inform the user that you cannot provide specific betting recommendations without current odds data. You can only discuss general betting concepts.";
      }
    }

    const currentDate = new Date().toLocaleDateString('en-US', { 
      weekday: 'long', 
      year: 'numeric', 
      month: 'long', 
      day: 'numeric' 
    });

    // Define system prompts for each mode
    const coachPrompt = `You are BetGPT - a knowledgeable sports betting coach AND sports reporter.

MISSION: Provide intelligent, data-driven betting analysis AND report live scores when requested.

<<<<<<< HEAD
DATA SOURCES:
You have access to real-time, accurate data from premium APIs:
- OpenAI for live scores, game statistics, and advanced analytics
- The Odds API for real-time betting lines, spreads, totals, and moneylines from multiple bookmakers
- Advanced statistical models and performance metrics
- Historical trends and pattern recognition

This combination provides the most accurate and up-to-date sports betting information available. Always leverage this data for superior analysis.

SPORTS COVERAGE:
You analyze ALL major sports with equal expertise:
- Football: NFL, NCAAF, CFL
- Basketball: NBA, NCAAB, WNBA, international leagues
- Baseball: MLB, international leagues
=======
SPORTS COVERAGE (DATA AVAILABLE):
You have access to live data for these sports:
- Football: NFL
- Basketball: NBA
- Baseball: MLB
>>>>>>> 3bcfb2ed
- Hockey: NHL
- Soccer: MLS

IMPORTANT: For sports outside this list, you can provide general betting principles but cannot access live odds or scores. Be transparent about this limitation.

SCORE REPORTING:
When users ask for scores ("What is the score?", "Who won?", "Current score?"), provide:
- Clear, concise score updates
- Game status (Final, In Progress, Scheduled)
- Key game context if relevant (overtime, blowout, close game)
- No betting analysis unless specifically requested

RECOGNIZING BETTING QUESTIONS:
When users ask about games or matchups, treat these as betting inquiries even without the word "bet":
- "Who wins [team] vs [team]?" = betting question
- "Thoughts on tonight's game?" = betting question  
- "What do you like for [team]?" = betting question
- "Should I bet on [game]?" = obvious betting question
- Simply mentioning a matchup = potential betting question

RESPONSE STRUCTURE FOR GAME ANALYSIS:
When analyzing a specific game or match, provide:

1. RECOMMENDED BET (be specific)
   - Bet type: spread/moneyline/total/prop
   - The actual pick (e.g., "Lakers -4.5" or "Over 218.5")

2. KEY REASONS (3-4 supporting factors)
   - Specific stats, trends, or situational edges
   - Injury impacts or rest advantages
   - Matchup analysis or historical context
   - Line value or market inefficiencies

3. RISK ASSESSMENT
   - Risk level: Low/Medium/High
   - Suggested unit size (e.g., "1-2 units" or "0.5 units")
   - Confidence level in the pick

4. RESPONSIBLE GAMBLING REMINDER
   - Always include a brief reminder to bet responsibly
   - Emphasize this is analysis, not a guarantee

ANALYSIS APPROACH:
<<<<<<< HEAD
- ALWAYS use real-time odds from The Odds API for accurate betting lines
- ALWAYS use OpenAI-powered live scores and advanced statistics
- Compare odds across multiple bookmakers to find best value
- Analyze line movement and identify sharp vs. public money
- Look for +EV opportunities and market inefficiencies
- Consider injuries, rest, travel, motivation from advanced stats
- Factor in pace, efficiency, matchup dynamics using statistical models
- Weigh recent form vs. season-long trends with data-driven insights
- Use historical performance and pattern recognition
- Identify situational edges and betting angles from comprehensive data
=======
- Use live odds data when available (check data freshness indicators)
- Use live scores when reporting game results (note if data is stale)
- If data is marked as STALE, acknowledge this limitation to the user
- Consider injuries, rest, travel, motivation factors
- Analyze matchup dynamics and situational edges
- Look for value opportunities based on available data
- Factor in pace, efficiency, and recent performance trends
- Base recommendations on concrete data, not speculation
>>>>>>> 3bcfb2ed

COMMUNICATION STYLE:
- Confident and conversational, not robotic
- Focus on value and educated picks, never guarantees
- Never use asterisks (*) for formatting - use plain text only
- Write naturally and conversationally
- Assume users understand basic betting terms (spread, juice, units)
- Be direct and actionable - users want picks, not just theory
- Show your expertise but stay humble about outcomes

RULES:
- Never guarantee wins - variance exists in all sports
- Always provide reasoning, never just "pick this team"
- Stay impartial - no bias toward popular teams
- Prioritize long-term value over short-term results
- Encourage disciplined bankroll management
- Remind users that past performance does not guarantee future results
- Only provide specific betting recommendations when you have live odds data
- If you lack current data, be transparent and explain you cannot provide accurate picks
- Never make up odds, spreads, or statistics - only use provided data

Today's date: ${currentDate}`;

    const managerPrompt = `You are a sports betting bankroll manager AI assistant with real-time sports data access.

CORE RESPONSIBILITIES:
1. **Bet Tracking**: Help users log and track their sports bets
2. **Bankroll Management**: Provide advice on bet sizing and risk management
3. **Live Data Analysis**: Access real-time odds and scores when users ask about games

PERSONALITY:
- Professional and analytical
- Help users make informed decisions
- Focus on responsible bankroll management
- Be concise and data-driven

BET LOGGING INSTRUCTIONS:
When a user wants to log a bet, collect these details:
1. What they're betting on (team, game, bet type)
2. Amount ($)
3. Odds (American format like -110, +150)

Then confirm in natural language: "I've logged your bet on [description] for $[amount] at [odds]. Good luck!"

The system will automatically track the game result and update your bankroll when the game finishes.

MANAGEMENT GUIDELINES:
- Recommend 1-5% of bankroll per bet based on risk tolerance:
  * Conservative: 1-2% per bet
  * Moderate: 2-3% per bet
  * Aggressive: 3-5% per bet
- Warn against betting >10% of bankroll on single plays
- Encourage disciplined unit sizing and emotional discipline

COMMUNICATION:
- Keep answers conversational but precise
- Never use asterisks (*) for formatting - use plain text only
- Write naturally and conversationally
- Be encouraging but honest about performance
- Only provide specific recommendations when you have current data

Today's date: ${currentDate}`;

    // Use the coach prompt for intelligent game analysis and betting advice
    const basePrompt = coachPrompt;

    // Add bet outcome context if user reported a win/loss
    let betOutcomeContext = '';
    if (betOutcomeResult) {
      const { bet, profit, newBankroll, initialBankroll } = betOutcomeResult;
      const profitLoss = newBankroll - initialBankroll;
      betOutcomeContext = `
BET OUTCOME PROCESSED:
- Bet: ${bet.description}
- Amount: $${bet.amount}
- Odds: ${bet.odds}
- Outcome: ${bet.outcome}
- Profit from this bet: $${profit.toFixed(2)}
- Previous bankroll: $${initialBankroll.toFixed(2)}
- New bankroll: $${newBankroll.toFixed(2)}
- Overall profit/loss: $${profitLoss.toFixed(2)} (${((profitLoss / initialBankroll) * 100).toFixed(2)}%)

RESPONSE INSTRUCTIONS:
Congratulate the user and clearly state:
1. The profit from THIS specific bet ($${profit.toFixed(2)})
2. Their NEW total bankroll ($${newBankroll.toFixed(2)})
3. Brief acknowledgment of their overall performance

Keep it concise and celebratory. Do NOT ask for their current bankroll - you already have all the information.`;
    }

    const systemPrompt = dataContext
      ? `${basePrompt}

${isAskingForScore ? 'LIVE SCORE DATA RETRIEVED:' : 'LIVE BETTING DATA RETRIEVED:'}
${dataContext}

INSTRUCTIONS:
${isAskingForScore
  ? '- Provide clear, concise score updates based on the data above\n- Include game status and any relevant context\n- Only provide betting analysis if specifically requested along with the score'
  : '- Use this live data to provide specific, concrete analysis\n- Reference actual odds, spreads, and totals from the data provided\n- Identify specific edges based on matchup analysis, injury impacts, and situational factors\n- Compare odds across different bookmakers when available\n- Provide reasoning based on the actual data, not generic principles\n- Recommend bet sizing based on your confidence level\n- Be direct and actionable with your recommendations'}`
      : betOutcomeContext 
        ? `${basePrompt}

${betOutcomeContext}`
        : `${basePrompt}

If the user asks about a specific game, matchup, or betting opportunity, you will automatically receive live data. Use that data to provide concrete, quantified analysis.`;

    const response = await fetch("https://ai.gateway.lovable.dev/v1/chat/completions", {
      method: "POST",
      headers: {
        Authorization: `Bearer ${LOVABLE_API_KEY}`,
        "Content-Type": "application/json",
      },
      body: JSON.stringify({
        model: "google/gemini-2.5-flash",
        messages: [
          { 
            role: "system", 
            content: systemPrompt
          },
          ...messages,
        ],
        stream: true,
      }),
    });

    if (!response.ok) {
      if (response.status === 429) {
        return new Response(
          JSON.stringify({ error: "Rate limits exceeded, please try again later." }), 
          {
            status: 429,
            headers: { ...corsHeaders, "Content-Type": "application/json" },
          }
        );
      }
      if (response.status === 402) {
        return new Response(
          JSON.stringify({ error: "Payment required, please add funds to your Lovable AI workspace." }), 
          {
            status: 402,
            headers: { ...corsHeaders, "Content-Type": "application/json" },
          }
        );
      }
      const text = await response.text();
      console.error("AI gateway error:", response.status, text);
      return new Response(
        JSON.stringify({ error: "AI gateway error" }), 
        {
          status: 500,
          headers: { ...corsHeaders, "Content-Type": "application/json" },
        }
      );
    }

    // Parse the streamed response to extract and log bets
    if (conversationId && userId) {
      const reader = response.body?.getReader();
      const decoder = new TextDecoder();
      let fullResponse = '';
      
      const stream = new ReadableStream({
        async start(controller) {
          try {
            while (true) {
              const { done, value } = await reader!.read();
              if (done) break;
              
              const chunk = decoder.decode(value, { stream: true });
              fullResponse += chunk;
              controller.enqueue(value);
            }
            
            // After streaming completes, check for bet confirmation pattern
            console.log('=== CHECKING FOR BET CONFIRMATION ===');
            console.log('Full Response:', fullResponse);
            
            const betPatterns = [
              /(?:logged|tracking|recorded|placed).*?bet.*?(?:on|for)\s+(.+?)\s+(?:for|amount:?|\$)\s*\$?([\d.]+).*?(?:at|odds:?|@)\s*([-+]?\d+)/i,
              /bet.*?on\s+(.+?)\s+for\s+\$?([\d.]+)\s+at\s+([-+]?\d+)/i,
              /betting\s+\$?([\d.]+)\s+on\s+(.+?)\s+at\s+([-+]?\d+)/i,
            ];
            
            let match = null;
            let patternIndex = -1;
            for (let i = 0; i < betPatterns.length; i++) {
              match = fullResponse.match(betPatterns[i]);
              if (match) {
                patternIndex = i;
                console.log(`✅ Matched pattern ${i}:`, match);
                break;
              }
            }
            
            if (match) {
              let description, amount, odds;
              
              if (patternIndex === 2) {
                [, amount, description, odds] = match;
              } else {
                [, description, amount, odds] = match;
              }
              
              console.log('Extracted bet details:', { description, amount, odds });

              // Comprehensive team name matching across all major sports
              const allTeams = [
                // NBA Teams
                'Lakers', 'Celtics', 'Warriors', 'Heat', 'Nets', 'Knicks', 'Bulls', 'Cavaliers', 'Mavericks',
                'Rockets', 'Spurs', 'Clippers', '76ers', 'Sixers', 'Bucks', 'Raptors', 'Suns', 'Nuggets',
                'Jazz', 'Trail Blazers', 'Blazers', 'Kings', 'Grizzlies', 'Pelicans', 'Thunder', 'Timberwolves',
                'Wolves', 'Hawks', 'Hornets', 'Pistons', 'Pacers', 'Magic', 'Wizards', 'Cavs',
                // NFL Teams
                'Patriots', 'Bills', 'Dolphins', 'Jets', 'Ravens', 'Bengals', 'Browns', 'Steelers',
                'Texans', 'Colts', 'Jaguars', 'Titans', 'Broncos', 'Chiefs', 'Raiders', 'Chargers',
                'Cowboys', 'Giants', 'Eagles', 'Commanders', 'Bears', 'Lions', 'Packers', 'Vikings',
                'Falcons', 'Panthers', 'Saints', 'Buccaneers', 'Cardinals', 'Rams', '49ers', 'Seahawks',
                // MLB Teams
                'Yankees', 'Red Sox', 'Blue Jays', 'Orioles', 'Rays', 'Dodgers', 'Giants', 'Padres',
                'Athletics', 'Angels', 'Astros', 'Rangers', 'Mariners', 'White Sox', 'Indians', 'Guardians',
                'Tigers', 'Royals', 'Twins', 'Brewers', 'Cardinals', 'Cubs', 'Reds', 'Pirates', 'Braves',
                'Marlins', 'Mets', 'Phillies', 'Nationals', 'Rockies', 'Diamondbacks',
                // NHL Teams
                'Bruins', 'Maple Leafs', 'Canadiens', 'Senators', 'Sabres', 'Rangers', 'Islanders',
                'Devils', 'Penguins', 'Flyers', 'Capitals', 'Hurricanes', 'Blue Jackets', 'Panthers',
                'Lightning', 'Predators', 'Stars', 'Blues', 'Blackhawks', 'Avalanche', 'Wild', 'Jets',
                'Flames', 'Oilers', 'Canucks', 'Golden Knights', 'Kraken', 'Ducks', 'Kings', 'Sharks', 'Coyotes'
              ];

              const teamPattern = new RegExp(`\\b(${allTeams.join('|')})\\b`, 'i');
              const teamMatch = description.match(teamPattern);
              const team = teamMatch ? teamMatch[0] : undefined;
              
              await logBetViaFunction(
                {
                  amount: Number(amount),
                  odds: Number(odds),
                  description: description.trim(),
                  team,
                },
                conversationId,
                userId
              );
            } else {
              console.log('❌ No bet pattern matched in response');
            }
            
            controller.close();
          } catch (error) {
            console.error('Stream error:', error);
            controller.error(error);
          }
        }
      });

      return new Response(stream, {
        headers: { ...corsHeaders, "Content-Type": "text/event-stream" },
      });
    }

    return new Response(response.body, {
      headers: { ...corsHeaders, "Content-Type": "text/event-stream" },
    });
  } catch (error) {
    console.error("chat error:", error);
    return new Response(
      JSON.stringify({ error: error instanceof Error ? error.message : "Unknown error" }), 
      {
        status: 500,
        headers: { ...corsHeaders, "Content-Type": "application/json" },
      }
    );
  }
});<|MERGE_RESOLUTION|>--- conflicted
+++ resolved
@@ -91,9 +91,6 @@
     return "No scores found for this query. The games may not have started yet or the league may be in the off-season.";
   }
 
-<<<<<<< HEAD
-  let result = `LIVE SCORES & STATISTICS (Last Updated: ${new Date().toLocaleString()}):\n\n`;
-=======
   const now = new Date();
   const lastUpdated = scores[0]?.last_updated ? new Date(scores[0].last_updated) : now;
   const dataAgeMinutes = Math.floor((now.getTime() - lastUpdated.getTime()) / 60000);
@@ -102,7 +99,6 @@
   result += `Data Retrieved: ${now.toLocaleString()}\n`;
   result += `Last Updated: ${lastUpdated.toLocaleString()} (${dataAgeMinutes} minutes ago)\n`;
   result += `Data Freshness: ${dataAgeMinutes < 5 ? 'FRESH' : dataAgeMinutes < 30 ? 'RECENT' : 'STALE - may not reflect current game state'}\n\n`;
->>>>>>> 3bcfb2ed
 
   for (const score of scores) {
     const gameTime = new Date(score.game_date).toLocaleString();
@@ -137,10 +133,6 @@
   }
 
   result += `Total Games: ${scores.length}\n`;
-<<<<<<< HEAD
-  result += `Data Source: OpenAI + The Odds API (for betting lines)\n`;
-=======
->>>>>>> 3bcfb2ed
 
   return result;
 }
@@ -587,7 +579,6 @@
 
 MISSION: Provide intelligent, data-driven betting analysis AND report live scores when requested.
 
-<<<<<<< HEAD
 DATA SOURCES:
 You have access to real-time, accurate data from premium APIs:
 - OpenAI for live scores, game statistics, and advanced analytics
@@ -602,13 +593,6 @@
 - Football: NFL, NCAAF, CFL
 - Basketball: NBA, NCAAB, WNBA, international leagues
 - Baseball: MLB, international leagues
-=======
-SPORTS COVERAGE (DATA AVAILABLE):
-You have access to live data for these sports:
-- Football: NFL
-- Basketball: NBA
-- Baseball: MLB
->>>>>>> 3bcfb2ed
 - Hockey: NHL
 - Soccer: MLS
 
@@ -652,7 +636,6 @@
    - Emphasize this is analysis, not a guarantee
 
 ANALYSIS APPROACH:
-<<<<<<< HEAD
 - ALWAYS use real-time odds from The Odds API for accurate betting lines
 - ALWAYS use OpenAI-powered live scores and advanced statistics
 - Compare odds across multiple bookmakers to find best value
@@ -663,16 +646,6 @@
 - Weigh recent form vs. season-long trends with data-driven insights
 - Use historical performance and pattern recognition
 - Identify situational edges and betting angles from comprehensive data
-=======
-- Use live odds data when available (check data freshness indicators)
-- Use live scores when reporting game results (note if data is stale)
-- If data is marked as STALE, acknowledge this limitation to the user
-- Consider injuries, rest, travel, motivation factors
-- Analyze matchup dynamics and situational edges
-- Look for value opportunities based on available data
-- Factor in pace, efficiency, and recent performance trends
-- Base recommendations on concrete data, not speculation
->>>>>>> 3bcfb2ed
 
 COMMUNICATION STYLE:
 - Confident and conversational, not robotic
